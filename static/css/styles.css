
#root > div:nth-child(1) > div.withScreencast > div > div > div > section > div.block-container.st-emotion-cache-z5fcl4.ea3mdgi4 > div > div > div.st-emotion-cache-ocqkz7.e1f1d6gn4 > div:nth-child(2){
  background-color: rgb(233, 240, 255);
  border: 1px solid navy ;  /* Add border with 1px thickness and black color */
  border-radius: 10px;    /* Add border radius for rounded corners */
  padding: 10px;          /* Add padding for spacing inside the element */
   
}
#root > div:nth-child(1) > div.withScreencast > div > div > div > section > div.block-container.st-emotion-cache-z5fcl4.ea3mdgi4 > div > div > div.st-emotion-cache-ocqkz7.e1f1d6gn4 > div:nth-child(2) > div > div > div > div > div:nth-child(3){
  background-color:  navy;
  color:rgb(17, 17, 17) 
}
#root > div:nth-child(1) > div.withScreencast > div > div > div > section > div.block-container.st-emotion-cache-z5fcl4.ea3mdgi4 > div > div > div.st-emotion-cache-ocqkz7.e1f1d6gn4{
  background-color: rgb(255, 255, 255);
}
#root > div:nth-child(1) > div.withScreencast > div > div > div > section > div.block-container.st-emotion-cache-z5fcl4.ea3mdgi4 > div > div > div.st-emotion-cache-ocqkz7.e1f1d6gn4 > div:nth-child(2) > div > div > div > div > div:nth-child(5){
  background-color:  navy;
}



 #root > div:nth-child(1) > div.withScreencast > div > div > div > section > div.block-container.st-emotion-cache-z5fcl4.ea3mdgi4 > div > div > div.st-emotion-cache-ocqkz7.e1f1d6gn4 > div:nth-child(2) > div > div > div > div > div:nth-child(3) > div > div > p > code{
  color:white;
  background-color: navy;
 }
 #root > div:nth-child(1) > div.withScreencast > div > div > div > section.st-emotion-cache-nju155.eczjsme11 > div.st-emotion-cache-6qob1r.eczjsme3{
  background-color: rgb(184, 205, 252);
 }
 #root > div:nth-child(1) > div.withScreencast > div > div > div > section.main.st-emotion-cache-uf99v8.ea3mdgi5{
  border: 2px solid rgb(0, 2, 8) ;  /* Add border with 1px thickness and black color */
  border-radius: 0px;    /* Add border radius for rounded corners */
  padding: 10px;          /* Add padding for spacing inside the element */
 }
 #root > div:nth-child(1) > div.withScreencast > div > div > div > section.main.st-emotion-cache-uf99v8.ea3mdgi5 > div.block-container.st-emotion-cache-z5fcl4.ea3mdgi4 > div > div > div.stChatMessage.st-emotion-cache-4oy321.eeusbqq4{
  background-color: rgb(233, 240, 255);
  color: navy;

 }
 #root > div:nth-child(1) > div.withScreencast > div > div > div > section.main.st-emotion-cache-uf99v8.ea3mdgi5 > div.block-container.st-emotion-cache-z5fcl4.ea3mdgi4 > div > div > div.stChatMessage.st-emotion-cache-4oy321.eeusbqq4 > div.st-emotion-cache-14m9yky.eeusbqq3{
  color:navy;
  background-color: rgb(233, 240, 255);
 }
 #root > div:nth-child(1) > div.withScreencast > div > div > div > section.main.st-emotion-cache-uf99v8.ea3mdgi5 > div.block-container.st-emotion-cache-z5fcl4.ea3mdgi4 > div > div > div.element-container.st-emotion-cache-10gv909.e1f1d6gn3 > div > div > div > div.st-bg.st-b4.st-bh.st-co.st-bj.st-bk.st-bl.st-bm.st-bn.st-bo.st-bp.st-bq.st-br.st-b2.st-bs.st-av.st-ay.st-aw.st-ax.st-bt.st-bu.st-bv.st-bw.st-bx.st-by.st-bz.st-c0 > div{
  background-color: rgb(12, 51, 158);
 }
 #root > div:nth-child(1) > div.withScreencast > div > div > header{
    background-color: rgb(233, 240, 255);
    color: navy;
}

#root > div:nth-child(1) > div.withScreencast > div > div > div > div > button > svg{
  color:navy;
  width: 20px
}
.sidebar{
  background-color: rgb(233, 240, 255);
}
.stButton {
  /* Add styles for the stButton class */
  background-color: rgb(218, 218, 230);
  color: navy; 
  /* padding: 10px 20px; */
  border: 3px;
  border-radius: 5px;
  width: 40px;
  cursor: pointer;


}
.row-widget {
  /* Add styles for the row-widget class */
  margin-bottom: 10px;
  background-color: rgb(233, 240, 255);
  color:navy;

}
<<<<<<< HEAD
#root > div:nth-child(1) > div.withScreencast > div > div > div > section.st-emotion-cache-nju155.eczjsme11 > div.st-emotion-cache-6qob1r.eczjsme3 > div.st-emotion-cache-16txtl3.eczjsme4 > div > div > div > div:nth-child(3) > div > div > p > code{
  color: navy; 
}
#root > div:nth-child(1) > div.withScreencast > div > div > div > section.st-emotion-cache-nju155.eczjsme11 > div.st-emotion-cache-6qob1r.eczjsme3 > div.st-emotion-cache-16txtl3.eczjsme4 > div > div > div > div:nth-child(4) > div > div > div > h4 > code{
  color:rgb(68, 68, 184); 
}
=======

>>>>>>> 5e7797c3

#root > div:nth-child(1) > div.withScreencast > div > div > div > section.st-emotion-cache-nju155.eczjsme11 > div.st-emotion-cache-6qob1r.eczjsme3 > div.st-emotion-cache-16txtl3.eczjsme4 > div > div > div > div:nth-child(5){
  background-color:rgb(0, 0, 0) ;
  color: navy;
}

#root > div:nth-child(1) > div.withScreencast > div > div > header > div.st-emotion-cache-zq5wmm.ezrtsby0 > div > div:nth-child(2) > button > div > div {
  display: none;
}<|MERGE_RESOLUTION|>--- conflicted
+++ resolved
@@ -74,16 +74,12 @@
   color:navy;
 
 }
-<<<<<<< HEAD
 #root > div:nth-child(1) > div.withScreencast > div > div > div > section.st-emotion-cache-nju155.eczjsme11 > div.st-emotion-cache-6qob1r.eczjsme3 > div.st-emotion-cache-16txtl3.eczjsme4 > div > div > div > div:nth-child(3) > div > div > p > code{
   color: navy; 
 }
 #root > div:nth-child(1) > div.withScreencast > div > div > div > section.st-emotion-cache-nju155.eczjsme11 > div.st-emotion-cache-6qob1r.eczjsme3 > div.st-emotion-cache-16txtl3.eczjsme4 > div > div > div > div:nth-child(4) > div > div > div > h4 > code{
   color:rgb(68, 68, 184); 
 }
-=======
-
->>>>>>> 5e7797c3
 
 #root > div:nth-child(1) > div.withScreencast > div > div > div > section.st-emotion-cache-nju155.eczjsme11 > div.st-emotion-cache-6qob1r.eczjsme3 > div.st-emotion-cache-16txtl3.eczjsme4 > div > div > div > div:nth-child(5){
   background-color:rgb(0, 0, 0) ;
